module biology_eqn_builder
  ! Type definitions, variable declarations, and subroutines related
  ! to building the semi-implicit diffusion/advection PDEs for the
  ! biology quantities in the SOG code.
  !
  ! Public Variables:
  !
  !   Bmatrix -- Tridiagonal matrix of diffusion coefficient values;
  !              precursor to the LHS A matrix in the Aq = h matrix
  !              equation (see Large, et al (1994), App. D, pg 398)
  !
  !   Right-hand side vector arrays; precursor to the RHS h vector in
  !   the Aq = h matrix equation (see Large, et al (1994), App. D, pg 398):
  !
  !   Pmicro_RHS -- Micro phytoplankton (diatoms) right-hand side arrays
  !
  !   Pnano_RHS -- Nano phytoplankton (meso-rub) right-hand side arrays
  !
  !   Ppico_RHS -- Pico phytoplankton (flag) right-hand side arrays
  !
  !   Z_RHS -- Micro zooplankton right-hand side arrays
  !
  !   NO_RHS -- Nitrate concentration right-hand side arrays
  !
  !   NH_RHS -- Ammonium concentration right-hand side arrays
  !
  !   DIC_RHS -- Dissolved inorganic carbon right-hand side arrays
  !
  !   Oxy_RHS -- Dissolved oxygen right-hand side arrays
  !
  !   Si_RHS -- Silicon concentration right-hand side arrays
  !
  !   DIC_RHS -- Dissolved inorganic carbon right-hand side arrays
  !
  !   Oxy_RHS -- Dissolved oxygen right-hand side arrays
  !
  !   D_DOC_RHS -- Dissolved organic carbon detritus right-hand side arrays
  !
  !   D_POC_RHS -- Particulate organic carbon detritus right-hand side arrays
  !
  !   D_DON_RHS -- Dissolved organic nitrogen detritus right-hand side arrays
  !
  !   D_PON_RHS -- Particulate organic nitro detritus right-hand side arrays
  !
  !   D_refr_RHS -- Refractory nitrogen detritus right-hand side arrays
  !
  !   D_bSi_RHS -- Biogenic silicon detritus right-hand side arrays
  !
  ! Public Subroutines:
  !
  !   read_sink_params -- Read the sinking rate parameter values from
  !                       the infile.
  !
  !   build_biology_equations -- Build the right-hand side (RHS) arrays
  !                              for the diffusion/advection equations for
  !                              the biology quantities.
  !
  !   new_to_old_bio_RHS -- Copy %new component of the biology *_RHS%diff_adv
  !                         arrays to the %old component for use by the
  !                         IMEX semi-impllicit PDE solver.
  !
  !   new_to_old_chem_RHS -- Copy %new component of the chem *_RHS%diff_adv
  !                         arrays to the %old component for use by the
  !                         IMEX semi-impllicit PDE solver.
  !
  !   new_to_old_bio_Bmatrix -- Copy %new component of the Bmatrix%bio
  !                             arrays to the %old component for use by the
  !                             IMEX semi-impllicit PDE solver.
  !
  !   new_to_old_chem_Bmatrix -- Copy %new component of the Bmatrix%chem
  !                             arrays to the %old component for use by the
  !                             IMEX semi-impllicit PDE solver.
  !
  !   alloc_bio_RHS_variables -- Allocate memory for biology RHS arrays
  !
  !   dalloc_bio_RHS_variables -- Deallocate memory for biology RHS arrays

  use precision_defs, only: dp
  use numerics, only: tridiag  ! Tridiagonal matrix arrays type def'n
  implicit none

  private
  public :: &
       ! Variables:
       Bmatrix,         &  ! Tridiagonal matrix of diffusion coefficient values
       Pmicro_RHS,      &  ! Micro phytoplankton (diatoms) RHS arrays
       Pnano_RHS,       &  ! Nano phytoplankton (meso-rub) RHS arrays
       Ppico_RHS,       &  ! Pico phytoplankton (flagellates) RHS arrays
       Z_RHS,           &  ! Zooplankton (micro) RHS arrays
       NO_RHS,          &  ! Nitrate concentration RHS arrays
       NH_RHS,          &  ! Ammonium concentration RHS arrays
       Si_RHS,          &  ! Silicon concentration RHS arrays
<<<<<<< HEAD
       DIC_RHS,         &  ! Dissolved inorganic carbon RHS arrays
       Oxy_RHS,         &  ! Dissolved oxygen RHS arrays
       D_DOC_RHS,       &  ! Dissolved organic carbon detritus RHS arrays
       D_POC_RHS,       &  ! Particulate organic carbon detritus RHS arrays
=======
!--- BEGIN CHEMISTRY DECLARATIONS
       DIC_RHS,         &  ! Dissolved inorganic carbon concentration RHS arrays
       Oxy_RHS,         &  ! Dissolved oxygen concentration RHS arrays
       D_DOC_RHS,       &  ! Dissolved organic carbon detritus RHS arrays
       D_POC_RHS,       &  ! Particulate organic carbon detritus RHS arrays
!--- END CHEMISTRY DECLARATIONS
>>>>>>> f69f1293
       D_DON_RHS,       &  ! Dissolved organic nitrogen detritus RHS arrays
       D_PON_RHS,       &  ! Particulate organic nitrogen detritus RHS arrays
       D_refr_RHS,      &  ! Refractory nitrogen detritus RHS arrays
       D_bSi_RHS,       &  ! Biogenic silicon detritus RHS arrays
       ! Types (as required by new pg compiler)
       diff_coeffs_matrix, & ! type for Bmatrix
       new_old,            & ! sub-type for Bmatrix
       RHS,                & ! type for *_RHS
       new_old_arrays,     & ! sub-type of RHS
       ! Subroutines:
       read_sink_params, build_biology_equations, &
       new_to_old_bio_RHS, new_to_old_bio_Bmatrix, &
       new_to_old_chem_RHS, new_to_old_chem_Bmatrix, &
       alloc_bio_RHS_variables, dalloc_bio_RHS_variables

  ! Type Definitions:
  !
  ! Private to module:
  !
  ! New/old tridiagonal matrix components:
  type :: new_old
     type(tridiag) :: &
          new, &  ! Current time step values
          old     ! Previous time step values
  end type new_old
  !
  ! Diffusion coefficient matrix type:
  type :: diff_coeffs_matrix
     type(new_old) :: &
<<<<<<< HEAD
          bio,  &  ! Biology quantities diffusion coefficients matrix
          chem     ! Chemistry quantities diffusion coefficients matrix
=======
          bio, &  ! Biology quantities diffusion coefficients matrix
          chem    ! DIC and Oxy diffusion coefficients matrix
>>>>>>> f69f1293
  end type diff_coeffs_matrix
  !
  ! New/old array components:
  type :: new_old_arrays
     real(kind=dp), dimension(:), allocatable :: &
          new, &  ! Current time step values
          old     ! Previous time step values
  end type new_old_arrays
  !
  ! Semi-implicit diffusion/advection equation right-hand side (RHS) arrays
  type :: RHS
     type(new_old_arrays) :: &
          diff_adv  ! Diffusion/advection component of RHS
     real(kind=dp), dimension(:), allocatable :: &
          bio, &  ! Biology (growth - mortality) component of RHS
          sink    ! Sinking component of RHS
  end type RHS
  !
  ! Sinking velocities of biology quantities
  type :: sink_vels
     real(kind=dp) :: &
          Pmicro_min, &  ! Minimum sinking velocity of micro phytos [m/s]
          Pmicro_max, &  ! Maximum sinking velocity of micro phytos [m/s]
          D_PON,      &  ! Sinking velocity of PON detritus [m/s]
          D_refr,     &  ! Sinking velocity of refractorydetritus [m/s]
          D_bSi          ! Sinking velocity of biogenic silicon detritus [m/s]
  end type sink_vels

  ! Variable Declarations:
  !
  ! Public:
  type(diff_coeffs_matrix) :: &
       Bmatrix  ! Tridiagonal matrix of diffusion coefficient values
                ! Components:
                !   Bmatrix%bio
                !   Bmatrix%chem
                !              %new
                !              %old
                !                  %sub
                !                  %diag
                !                  %sup
  type(RHS) :: &
       Pmicro_RHS, &  ! Micro phytoplankton (diatoms) RHS arrays
       Pnano_RHS,  &  ! Nano phytoplankton (meso-rub) RHS arrays
       Ppico_RHS,  &  ! Pico phytoplankton (flagellates) RHS arrays
       Z_RHS,      &  ! micro Zooplankton RHS arrays
       NO_RHS,     &  ! Nitrate concentration RHS arrays
       NH_RHS,     &  ! Ammonium concentration RHS arrays
       Si_RHS,     &  ! Silicon concentration RHS arrays
<<<<<<< HEAD
       DIC_RHS,    &  ! Dissolved inorganic carbon RHS arrays
       Oxy_RHS,    &  ! Dissolved oxygen RHS arrays
       D_DOC_RHS,  &  ! Dissolved organic carbon detritus RHS arrays
       D_POC_RHS,  &  ! Particulate organic carbon detritus RHS arrays
=======
!--- BEGIN CHEMISTRY DECLARATIONS
       DIC_RHS,    &  ! Dissolved inorganic carbon concentration RHS arrays
       Oxy_RHS,    &  ! Dissolved oxygen concentration RHS arrays
       D_DOC_RHS,  &  ! Dissolved organic carbon detritus RHS arrays
       D_POC_RHS,  &  ! Particulate organic carbon detritus RHS arrays
!--- END CHEMISTRY DECLARATIONS
>>>>>>> f69f1293
       D_DON_RHS,  &  ! Dissolved organic nitrogen detritus RHS arrays
       D_PON_RHS,  &  ! Particulate organic nitrogen detritus RHS arrays
       D_refr_RHS, &  ! Refractory nitrogen detritus RHS arrays
       D_bSi_RHS      ! Biogenic silicon detritus RHS arrays
  !
  ! Private to module:
  !
  ! Sinking velocities:
  type(sink_vels) :: &
       w_sink  ! Sinking velocities of biology quantities [m/s]

contains

  subroutine read_sink_params()
    ! Read the sinking rate parameter values from the infile.
    use input_processor, only: getpard
    implicit none

    ! Micro phytoplankton (diatoms) minimum sinking rate [m/d]
    w_sink%Pmicro_min = getpard("Micro min sink rate") / 86400.
    ! Micro phytoplankton (diatoms) maximum sinking rate [m/d]
    w_sink%Pmicro_max = getpard("Micro max sink rate") / 86400.
    ! Particulate organic nitrogen (PON) detritus sinking rate [m/s]
    w_sink%D_PON = getpard("PON sink rate")
    ! Refractory nitrogen detritus sinking rate [m/s]
    w_sink%D_refr = getpard("refr sink rate")
    ! Biogenic silicon detritus sinking rate [m/s]
    w_sink%D_bSi = getpard("bSi sink rate")
  end subroutine read_sink_params
  

  subroutine build_biology_equations(grid, dt, Pmicro, Pnano, Ppico, Z, &
<<<<<<< HEAD
       NO, NH, Si, DIC, Oxy, D_DOC, D_POC, D_DON, D_PON, D_refr, D_bSi)
=======
       NO, NH, Si, DIC, Oxy, & ! in
       D_DOC, D_POC, D_DON, D_PON, D_refr, D_bSi)
>>>>>>> f69f1293
    ! Build the terms for the diffusion/advection equations for the
    ! biology quantities.
    !
    ! This calculates the values of the precursor diffusion
    ! coefficients matrix (Bmatrix%bio%*), the RHS diffusion/advection
    ! term vectors (*_RHS%diff_adv%new), and the RHS sinking term
    ! vectors (*_RHS%sink).
    use precision_defs, only: dp
    use grid_mod, only: grid_
    use NPZD, only: micro
    use turbulence, only: K
    use diffusion, only: diffusion_coeff, diffusion_bot_surf_flux, &
         diffusion_nonlocal_fluxes
    use upwelling, only: upwelling_advection
    use freshwater, only: freshwater_bio
    use buoyancy, only: &
         Bf  ! Surface buoyancy forcing
    use io_unit_defs, only: stdout

    implicit none

    ! Arguments:
    type(grid_), intent(in) :: &
         grid  ! Grid arrays
    real(kind=dp), intent(in) :: &
         dt  ! Time step [s]
    real(kind=dp), dimension(0:), intent(in) :: &
         Pmicro, &  ! Micro phytoplankton
         Pnano,  &  ! Nano phytoplankton
         Ppico,  &  ! Pico phytoplankton
         Z,      &  ! Micro Zooplankton
         NO,     &  ! Nitrate
         NH,     &  ! Ammonium
         Si,     &  ! Silicon
<<<<<<< HEAD
         DIC,    &  ! Dissolved inorganic carbon profile
         Oxy,    &  ! Dissolved oxygen profile
         D_DOC,  &  ! Dissolved organic carbon detritus profile
         D_POC,  &  ! Particulate organic carbon detritus profile
=======
!--- BEGIN CHEMISTRY DECLARATIONS
         DIC,    &  ! Dissolved inorganic carbon
         Oxy,    &  ! Dissolved oxygen
         D_DOC,  &  ! Dissolved organic nitrogen detritus profile
         D_POC,  &  ! Particulate organic nitrogen detritus profile
!--- END CHEMISTRY DECLARATIONS
>>>>>>> f69f1293
         D_DON,  &  ! Dissolved organic nitrogen detritus profile
         D_PON,  &  ! Particulate organic nitrogen detritus profile
         D_refr, &  ! Refractory nitrogen detritus profile
         D_bSi      ! Biogenic silicon detritus profile
    ! Local variables:
    real(kind=dp) :: &
         surf_flux ! surface nutrient flux when all the river water on surface
    real(kind=dp), dimension(0:grid%M):: &
         distrib_flux  ! distributed nutrient flux
    real(kind=dp), dimension(1:grid%M):: unit ! unit vector
    ! sinking defined by nutrient status
    real(kind=dp), dimension(1:grid%M):: Pmicro_w_sink 

    unit = 1.d0

    ! Calculate the strength of the diffusion coefficients for biology
    ! model quantities.  They diffuse like salinity.
    call diffusion_coeff(dt, K%S, & ! in
         Bmatrix%bio%new)                ! out

    ! Initialize the RHS *%diff_adv%new arrays, and calculate the diffusive
    ! fluxes at the bottom and top of the grid
    call freshwater_bio ('Pmicro', Pmicro(0:grid%M),         &
         surf_flux, distrib_flux)
    call diffusion_nonlocal_fluxes(dt, K%S, 0.0d0, Bf,       &  ! in
         surf_flux, distrib_flux, Pmicro(grid%M+1),          &  ! in
         Pmicro_RHS%diff_adv%new)                               ! out
    call freshwater_bio ('Pnano', Pnano(0:grid%M),           &
         surf_flux, distrib_flux)
    call diffusion_nonlocal_fluxes(dt, K%S, 0.0d0, Bf,       &  ! in
         surf_flux, distrib_flux, Pnano(grid%M+1),           &  ! in
         Pnano_RHS%diff_adv%new)                                ! out
    call freshwater_bio ('Ppico', Ppico(0:grid%M),           &
         surf_flux, distrib_flux)
    call diffusion_nonlocal_fluxes(dt, K%S, 0.0d0, Bf,       &  ! in
         surf_flux, distrib_flux, Ppico(grid%M+1),           &  ! in
         Ppico_RHS%diff_adv%new)                                ! out
    call freshwater_bio ('Zoo', Z(0:grid%M),                 &
         surf_flux, distrib_flux)
    call diffusion_nonlocal_fluxes(dt, K%S, 0.0d0, Bf,       &  ! in
         surf_flux, distrib_flux, Z(grid%M+1),               &  ! in
         Z_RHS%diff_adv%new)                                    ! out
    call freshwater_bio ('nitrate', NO(0:grid%M),            &
         surf_flux, distrib_flux)
    call diffusion_nonlocal_fluxes(dt, K%S, 0.0d0, Bf,       &  ! in
         surf_flux, distrib_flux, NO(grid%M+1),              &  ! in
         NO_RHS%diff_adv%new)                                   ! out
    call diffusion_bot_surf_flux(dt, K%S, 0.d0,              &  ! in
         NH(grid%M+1),                                       &  ! in
         NH_RHS%diff_adv%new)                                   ! out
    call freshwater_bio ('silicon', Si(0:grid%M),            &
         surf_flux, distrib_flux)
    call diffusion_nonlocal_fluxes(dt, K%S, 0.0d0, Bf,       &  ! in
         surf_flux, distrib_flux, Si(grid%M+1),              &  ! in
         Si_RHS%diff_adv%new)                                   ! out
!--- BEGIN CHEMISTRY FLUXES
    call freshwater_bio ('DIC', DIC(0:grid%M),               &
         surf_flux, distrib_flux)
<<<<<<< HEAD
    call diffusion_nonlocal_fluxes(dt, K%S, 0.0d0, Bf,   &  ! in
         surf_flux, distrib_flux, Si(grid%M+1),          &  ! in
         Si_RHS%diff_adv%new)                               ! out
    call freshwater_bio ('DIC', DIC(0:grid%M),           &
         surf_flux, distrib_flux)
    call diffusion_nonlocal_fluxes(dt, K%S, 0.0d0, Bf,   &  ! in
         surf_flux, distrib_flux, DIC(grid%M+1),         &  ! in
         DIC_RHS%diff_adv%new)                              ! out
    call freshwater_bio ('Oxy', Oxy(0:grid%M),           &
         surf_flux, distrib_flux)
    call diffusion_nonlocal_fluxes(dt, K%S, 0.0d0, Bf,   &  ! in
         surf_flux, distrib_flux, Oxy(grid%M+1),         &  ! in
         Oxy_RHS%diff_adv%new)                              ! out
    call diffusion_bot_surf_flux(dt, K%S, 0.d0,          &  ! in
         D_DOC(grid%M+1),                                &  ! in
         D_DOC_RHS%diff_adv%new)                            ! out
    call diffusion_bot_surf_flux(dt, K%S, 0.d0,          &  ! in
         D_POC(grid%M+1),                                &  ! in
         D_POC_RHS%diff_adv%new)                            ! out
    call diffusion_bot_surf_flux(dt, K%S, 0.d0,          &  ! in
         D_DON(grid%M+1),                                &  ! in
         D_DON_RHS%diff_adv%new)                            ! out
    call diffusion_bot_surf_flux(dt, K%S, 0.d0,          &  ! in
         D_PON(grid%M+1),                                &  ! in
         D_PON_RHS%diff_adv%new)                            ! out
=======
    call diffusion_nonlocal_fluxes(dt, K%S, 0.0d0, Bf,       &  ! in
         surf_flux, distrib_flux, DIC(grid%M+1),             &  ! in
         DIC_RHS%diff_adv%new)                                  ! out
    call freshwater_bio ('Oxy', Oxy(0:grid%M),               &
         surf_flux, distrib_flux)
    call diffusion_nonlocal_fluxes(dt, K%S, 0.0d0, Bf,       &  ! in
         surf_flux, distrib_flux, Oxy(grid%M+1),             &  ! in
         Oxy_RHS%diff_adv%new)                                  ! out
    call diffusion_bot_surf_flux(dt, K%S, 0.d0,              &  ! in
         D_DOC(grid%M+1),                                    &  ! in
         D_DOC_RHS%diff_adv%new)                                ! out
    call diffusion_bot_surf_flux(dt, K%S, 0.d0,              &  ! in
         D_POC(grid%M+1),                                    &  ! in
         D_POC_RHS%diff_adv%new)                                ! out
!--- END CHEMISTRY FLUXES
    call diffusion_bot_surf_flux(dt, K%S, 0.d0,              &  ! in
         D_DON(grid%M+1),                                    &  ! in
         D_DON_RHS%diff_adv%new)                                ! out
    call diffusion_bot_surf_flux(dt, K%S, 0.d0,              &  ! in
         D_PON(grid%M+1),                                    &  ! in
         D_PON_RHS%diff_adv%new)                                ! out
>>>>>>> f69f1293
    D_refr_RHS%diff_adv%new = 0.
    call diffusion_bot_surf_flux(dt, K%S, 0.d0,              &  ! in
         D_bSi(grid%M+1),                                    &  ! in
         D_bSi_RHS%diff_adv%new)                                ! out

    ! Add vertical advection due to upwelling
    call upwelling_advection(dt, Pmicro, Pmicro_RHS%diff_adv%new)
    call upwelling_advection(dt, Pnano, Pnano_RHS%diff_adv%new)
    call upwelling_advection(dt, Ppico, Ppico_RHS%diff_adv%new)
    call upwelling_advection(dt, Z, Z_RHS%diff_adv%new)
    call upwelling_advection(dt, NO, NO_RHS%diff_adv%new)
    call upwelling_advection(dt, NH, NH_RHS%diff_adv%new)
    call upwelling_advection(dt, Si, Si_RHS%diff_adv%new)
<<<<<<< HEAD
=======
!--- BEGING CHEMISTRY UPWELLING
>>>>>>> f69f1293
    call upwelling_advection(dt, DIC, DIC_RHS%diff_adv%new)
    call upwelling_advection(dt, Oxy, Oxy_RHS%diff_adv%new)
    call upwelling_advection(dt, D_DOC, D_DOC_RHS%diff_adv%new)
    call upwelling_advection(dt, D_POC, D_POC_RHS%diff_adv%new)
<<<<<<< HEAD
=======
!--- END CHEMISTRY UPWELLING
>>>>>>> f69f1293
    call upwelling_advection(dt, D_DON, D_DON_RHS%diff_adv%new)
    call upwelling_advection(dt, D_PON, D_PON_RHS%diff_adv%new)
    call upwelling_advection(dt, D_bSi, D_bSi_RHS%diff_adv%new)

    ! Calculate the sinking term for the quantities that sink
    ! to  calculate sinking at the interfaces used the values above
     Pmicro_w_sink = w_sink%Pmicro_min * micro%Nlimit &
          + w_sink%Pmicro_max * (1 - micro%Nlimit)
     call sinking_advection(grid, dt, Pmicro, Pmicro_w_sink, &
          Pmicro_RHS%sink)
     ! D_POC Sinking: Used w_sink%D_PON for this
     call sinking_advection(grid, dt, D_POC, w_sink%D_PON*unit, &
          D_POC_RHS%sink)
     call sinking_advection(grid, dt, D_PON, w_sink%D_PON*unit, &
          D_PON_RHS%sink)
     call sinking_advection(grid, dt, D_refr, w_sink%D_refr*unit, &
          D_refr_RHS%sink)
     call sinking_advection(grid, dt, D_bSi, w_sink%D_bSi*unit, &
          D_bSi_RHS%sink)
  end subroutine build_biology_equations


  subroutine sinking_advection(grid, dt, qty, w_sink, RHS)
    ! Calculate the sinking term of the semi-implicit PDEs for the biology
    ! quantities that sink (some classes of plankton, and some of detritus).
    ! use upwind advection

    use precision_defs, only: dp
    use grid_mod, only: grid_
    implicit none
    ! Arguments:
    type(grid_), intent(in) :: &
         grid  ! Grid arrays
    real(kind=dp) :: &
         dt  ! Time step [s]
    real(kind=dp), dimension(0:), intent(in) :: &
         qty  ! Profile array of sinking quantity
    real(kind=dp), dimension(1:), intent(in) :: &
         w_sink  ! Sinking velocity [m/s] on interfaces
    real(kind=dp), dimension(1:), intent(out) :: &
         RHS  ! RHS term vector for semi-implicit diffusion/advection PDE

    ! local variables
    integer :: ii ! interface index
    integer :: ig ! grid index 
    real(kind=dp), dimension(0:grid%M) :: flux ! positive is upward

    flux(0) = 0. ! no flux in or out from above

    do ii = 1,grid%M
       if (w_sink(ii).lt.0) then
          write (*,*) "Youve got biology sinking upward!"
          call exit(1)
       else
          ig = ii
          flux(ii) = - w_sink(ii) * qty(ig)
       endif
    enddo

    do ig = 1,grid%M
       ii = ig
       RHS(ig) = - dt * (flux(ii-1) - flux(ii))/grid%i_space(ii)
    enddo

  end subroutine sinking_advection


  subroutine new_to_old_bio_RHS()
    ! Copy %new component of the biology *_RHS%diff_adv arrays to the
    ! %old component for use by the IMEX semi-impllicit PDE solver.
    implicit none

    Pmicro_RHS%diff_adv%old = Pmicro_RHS%diff_adv%new
    Pnano_RHS%diff_adv%old = Pnano_RHS%diff_adv%new
    Ppico_RHS%diff_adv%old = Ppico_RHS%diff_adv%new
    Z_RHS%diff_adv%old = Z_RHS%diff_adv%new
    NO_RHS%diff_adv%old = NO_RHS%diff_adv%new
    NH_RHS%diff_adv%old = NH_RHS%diff_adv%new
    Si_RHS%diff_adv%old = Si_RHS%diff_adv%new
<<<<<<< HEAD
=======
!--- BEGIN CHEMISTRY RHS EQUATIONS
>>>>>>> f69f1293
    DIC_RHS%diff_adv%old = DIC_RHS%diff_adv%new
    Oxy_RHS%diff_adv%old = Oxy_RHS%diff_adv%new
    D_DOC_RHS%diff_adv%old = D_DOC_RHS%diff_adv%new
    D_POC_RHS%diff_adv%old = D_POC_RHS%diff_adv%new
<<<<<<< HEAD
=======
!--- END CHEMISTRY RHS EQUATIONS
>>>>>>> f69f1293
    D_DON_RHS%diff_adv%old = D_DON_RHS%diff_adv%new
    D_PON_RHS%diff_adv%old = D_PON_RHS%diff_adv%new
    D_refr_RHS%diff_adv%old = D_refr_RHS%diff_adv%new
    D_bSi_RHS%diff_adv%old = D_bSi_RHS%diff_adv%new
  end subroutine new_to_old_bio_RHS


  subroutine new_to_old_chem_RHS()
<<<<<<< HEAD
    ! Copy %new component of the biology *_RHS%diff_adv arrays to the
=======
    ! Copy %new component of the chemistry *_RHS%diff_adv arrays to the
>>>>>>> f69f1293
    ! %old component for use by the IMEX semi-impllicit PDE solver.
    implicit none

    DIC_RHS%diff_adv%old = DIC_RHS%diff_adv%new
    Oxy_RHS%diff_adv%old = Oxy_RHS%diff_adv%new
  end subroutine new_to_old_chem_RHS


  subroutine new_to_old_bio_Bmatrix()
    ! Copy %new component of the Bmatrix%bio arrays to the
    ! %old component for use by the IMEX semi-impllicit PDE solver.
    implicit none

    Bmatrix%bio%old%sub = Bmatrix%bio%new%sub
    Bmatrix%bio%old%diag = Bmatrix%bio%new%diag
    Bmatrix%bio%old%sup = Bmatrix%bio%new%sup
  end subroutine new_to_old_bio_Bmatrix


  subroutine new_to_old_chem_Bmatrix()
<<<<<<< HEAD
    ! Copy %new component of the Bmatrix%bio arrays to the
=======
    ! Copy %new component of the Bmatrix%chem arrays to the
>>>>>>> f69f1293
    ! %old component for use by the IMEX semi-impllicit PDE solver.
    implicit none

    Bmatrix%chem%old%sub = Bmatrix%chem%new%sub
    Bmatrix%chem%old%diag = Bmatrix%chem%new%diag
    Bmatrix%chem%old%sup = Bmatrix%chem%new%sup
  end subroutine new_to_old_chem_Bmatrix


  subroutine alloc_bio_RHS_variables(M)
    ! Allocate memory for arrays for right-hand sides of
    ! diffusion/advection equations for the biology model.
    use malloc, only: alloc_check
    implicit none
    ! Argument:
    integer, intent(in) :: M  ! Number of grid points
    ! Local variables:
    integer           :: allocstat  ! Allocation return status
    character(len=80) :: msg        ! Allocation failure message prefix

    msg = "Diffusion coefficients tridiagonal matrix arrays"
    allocate(Bmatrix%bio%new%sub(1:M), Bmatrix%bio%new%diag(1:M), &
         Bmatrix%bio%new%sup(1:M),                                &
         Bmatrix%bio%old%sub(1:M), Bmatrix%bio%old%diag(1:M),     &
         Bmatrix%bio%old%sup(1:M),                                &
         stat=allocstat)
    call alloc_check(allocstat, msg)
<<<<<<< HEAD
    !--- Bmatrix%chem ---
    ! msg = "Diffusion coefficients tridiagonal matrix arrays"
    ! allocate(Bmatrix%chem%new%sub(1:M), Bmatrix%chem%new%diag(1:M), &
    !      Bmatrix%chem%new%sup(1:M),                                 &
    !      Bmatrix%chem%old%sub(1:M), Bmatrix%chem%old%diag(1:M),     &
    !      Bmatrix%chem%old%sup(1:M),                                 &
    !      stat=allocstat)
    ! call alloc_check(allocstat, msg)
    !--------------------
=======
    !--- Allocate Bmatrix%chem ----
    msg = "Diffusion coefficients tridiagonal matrix arrays"
    allocate(Bmatrix%chem%new%sub(1:M), Bmatrix%chem%new%diag(1:M), &
         Bmatrix%chem%new%sup(1:M),                                 &
         Bmatrix%chem%old%sub(1:M), Bmatrix%chem%old%diag(1:M),     &
         Bmatrix%chem%old%sup(1:M),                                 &
         stat=allocstat)
    call alloc_check(allocstat, msg)
    !-------------------------------
>>>>>>> f69f1293
    msg = "Micro phytoplankton RHS arrays"
    allocate(Pmicro_RHS%diff_adv%new(1:M), Pmicro_RHS%diff_adv%old(1:M), &
         Pmicro_RHS%bio(1:M), Pmicro_RHS%sink(1:M), &
         stat=allocstat)
    call alloc_check(allocstat, msg)
    msg = "Nano phytoplankton RHS arrays"
    allocate(Pnano_RHS%diff_adv%new(1:M), Pnano_RHS%diff_adv%old(1:M), &
         Pnano_RHS%bio(1:M), &
         stat=allocstat)
    call alloc_check(allocstat, msg)
    msg = "Pico phytoplankton RHS arrays"
    allocate(Ppico_RHS%diff_adv%new(1:M), Ppico_RHS%diff_adv%old(1:M), &
         Ppico_RHS%bio(1:M), &
         stat=allocstat)
    call alloc_check(allocstat, msg)
    msg = "Micro zooplankton RHS arrays"
    allocate(Z_RHS%diff_adv%new(1:M), Z_RHS%diff_adv%old(1:M), &
         Z_RHS%bio(1:M), &
         stat=allocstat)
    call alloc_check(allocstat, msg)
    msg = "Nitrate concentration RHS arrays"
    allocate(NO_RHS%diff_adv%new(1:M), NO_RHS%diff_adv%old(1:M), &
         NO_RHS%bio(1:M), &
         stat=allocstat)
    call alloc_check(allocstat, msg)
    msg = "Ammonium concentration RHS arrays"
    allocate(NH_RHS%diff_adv%new(1:M), NH_RHS%diff_adv%old(1:M), &
         NH_RHS%bio(1:M), &
         stat=allocstat)
    call alloc_check(allocstat, msg)
    msg = "Silicon concentration RHS arrays"
    allocate(Si_RHS%diff_adv%new(1:M), Si_RHS%diff_adv%old(1:M), &
         Si_RHS%bio(1:M), &
         stat=allocstat)
    call alloc_check(allocstat, msg)
<<<<<<< HEAD
    msg = "Dissolved inorganic carbon concentration RHS arrays"
=======
!--- BEGIN CHEMISTRY MEMORY ALLOCATION
    msg = "DIC concentration RHS arrays"
>>>>>>> f69f1293
    allocate(DIC_RHS%diff_adv%new(1:M), DIC_RHS%diff_adv%old(1:M), &
         DIC_RHS%bio(1:M), &
         stat=allocstat)
    call alloc_check(allocstat, msg)
<<<<<<< HEAD
    msg = "Dissolved oxygen concentration RHS arrays"
=======
    msg = "Oxygen concentration RHS arrays"
>>>>>>> f69f1293
    allocate(Oxy_RHS%diff_adv%new(1:M), Oxy_RHS%diff_adv%old(1:M), &
         Oxy_RHS%bio(1:M), &
         stat=allocstat)
    call alloc_check(allocstat, msg)
    msg = "Dissolved organic carbon detritus RHS arrays"
    allocate(D_DOC_RHS%diff_adv%new(1:M), D_DOC_RHS%diff_adv%old(1:M), &
         D_DOC_RHS%bio(1:M), &
         stat=allocstat)
    call alloc_check(allocstat, msg)
    msg = "Particulate organic carbon detritus RHS arrays"
    allocate(D_POC_RHS%diff_adv%new(1:M), D_POC_RHS%diff_adv%old(1:M), &
         D_POC_RHS%bio(1:M), D_POC_RHS%sink(1:M), &
         stat=allocstat)
    call alloc_check(allocstat, msg)
<<<<<<< HEAD
=======
!--- END CHEMISTRY MEMORY ALLOCATION
>>>>>>> f69f1293
    msg = "Dissolved organic nitrogen detritus RHS arrays"
    allocate(D_DON_RHS%diff_adv%new(1:M), D_DON_RHS%diff_adv%old(1:M), &
         D_DON_RHS%bio(1:M), &
         stat=allocstat)
    call alloc_check(allocstat, msg)
    msg = "Particulate organic nitrogen detritus RHS arrays"
    allocate(D_PON_RHS%diff_adv%new(1:M), D_PON_RHS%diff_adv%old(1:M), &
         D_PON_RHS%bio(1:M), D_PON_RHS%sink(1:M), &
         stat=allocstat)
    call alloc_check(allocstat, msg)
    msg = "Refractory nitrogen detritus RHS arrays"
    allocate(D_refr_RHS%diff_adv%new(1:M), D_refr_RHS%diff_adv%old(1:M), &
         D_refr_RHS%bio(1:M), D_refr_RHS%sink(1:M), &
         stat=allocstat)
    call alloc_check(allocstat, msg)
    msg = "Biogenic silicon detritus RHS arrays"
    allocate(D_bSi_RHS%diff_adv%new(1:M), D_bSi_RHS%diff_adv%old(1:M), &
         D_bSi_RHS%bio(1:M), D_bSi_RHS%sink(1:M), &
         stat=allocstat)
    call alloc_check(allocstat, msg)
  end subroutine alloc_bio_RHS_variables


  subroutine dalloc_bio_RHS_variables
    ! Deallocate memory from arrays for right-hand sides of
    ! diffusion/advection equations for the biology model.
    use malloc, only: dalloc_check
    implicit none
    ! Local variables:
    integer           :: dallocstat  ! Allocation return status
    character(len=80) :: msg         ! Allocation failure message prefix

    msg = "Diffusion coefficients tridiagonal matrix arrays"
    deallocate(Bmatrix%bio%new%sub, Bmatrix%bio%new%diag, &
         Bmatrix%bio%new%sup,                             &
         Bmatrix%bio%old%sub, Bmatrix%bio%old%diag,       &
         Bmatrix%bio%old%sup,                             &
         stat=dallocstat)
    call dalloc_check(dallocstat, msg)
<<<<<<< HEAD
    !--- Bmatrix%chem ---
    ! msg = "Diffusion coefficients tridiagonal matrix arrays"
    ! deallocate(Bmatrix%chem%new%sub, Bmatrix%chem%new%diag, &
    !      Bmatrix%chem%new%sup,                              &
    !      Bmatrix%chem%old%sub, Bmatrix%chem%old%diag,       &
    !      Bmatrix%chem%old%sup,                              &
    !      stat=dallocstat)
    ! call dalloc_check(dallocstat, msg)
    !--------------------
=======
    !--- Deallocate Bmatrix%chem ----
    msg = "Diffusion coefficients tridiagonal matrix arrays"
    deallocate(Bmatrix%chem%new%sub, Bmatrix%chem%new%diag, &
         Bmatrix%chem%new%sup,                              &
         Bmatrix%chem%old%sub, Bmatrix%chem%old%diag,       &
         Bmatrix%chem%old%sup,                              &
         stat=dallocstat)
    call dalloc_check(dallocstat, msg)
    !--------------------------------
>>>>>>> f69f1293
    msg = "Micro phytoplankton RHS arrays"
    deallocate(Pmicro_RHS%diff_adv%new, Pmicro_RHS%diff_adv%old, &
         Pmicro_RHS%bio, Pmicro_RHS%sink, &
         stat=dallocstat)
    call dalloc_check(dallocstat, msg)
    msg = "Nano phytoplankton RHS arrays"
    deallocate(Pnano_RHS%diff_adv%new, Pnano_RHS%diff_adv%old, &
         Pnano_RHS%bio, &
         stat=dallocstat)
    call dalloc_check(dallocstat, msg)
    msg = "Pico phytoplankton RHS arrays"
    deallocate(Ppico_RHS%diff_adv%new, Ppico_RHS%diff_adv%old, &
         Ppico_RHS%bio, &
         stat=dallocstat)
    call dalloc_check(dallocstat, msg)
    msg = "Micro zooplankton RHS arrays"
    deallocate(Z_RHS%diff_adv%new, Z_RHS%diff_adv%old, &
         Z_RHS%bio, &
         stat=dallocstat)
    call dalloc_check(dallocstat, msg)
    msg = "Nitrate concentration RHS arrays"
    deallocate(NO_RHS%diff_adv%new, NO_RHS%diff_adv%old, &
         NO_RHS%bio, &
         stat=dallocstat)
    call dalloc_check(dallocstat, msg)
    msg = "Ammonium concentration RHS arrays"
    deallocate(NH_RHS%diff_adv%new, NH_RHS%diff_adv%old, &
         NH_RHS%bio, &
         stat=dallocstat)
    call dalloc_check(dallocstat, msg)
    msg = "Silicon concentration RHS arrays"
    deallocate(Si_RHS%diff_adv%new, Si_RHS%diff_adv%old, &
         Si_RHS%bio, &
         stat=dallocstat)
    call dalloc_check(dallocstat, msg)
<<<<<<< HEAD
    msg = "Dissolved inorganic carbon concentration RHS arrays"
=======
!--- BEGIN CHEMISTRY RHS DEALLOCATION
    msg = "DIC concentration RHS arrays"
>>>>>>> f69f1293
    deallocate(DIC_RHS%diff_adv%new, DIC_RHS%diff_adv%old, &
         DIC_RHS%bio, &
         stat=dallocstat)
    call dalloc_check(dallocstat, msg)
<<<<<<< HEAD
    msg = "Dissolved oxygen concentration RHS arrays"
=======
    msg = "Oxygen concentration RHS arrays"
>>>>>>> f69f1293
    deallocate(Oxy_RHS%diff_adv%new, Oxy_RHS%diff_adv%old, &
         Oxy_RHS%bio, &
         stat=dallocstat)
    call dalloc_check(dallocstat, msg)
    msg = "Dissolved organic carbon detritus RHS arrays"
    deallocate(D_DOC_RHS%diff_adv%new, D_DOC_RHS%diff_adv%old, &
         D_DOC_RHS%bio, &
         stat=dallocstat)
    call dalloc_check(dallocstat, msg)
    msg = "Particulate organic carbon detritus RHS arrays"
    deallocate(D_POC_RHS%diff_adv%new, D_POC_RHS%diff_adv%old, &
         D_POC_RHS%bio, D_POC_RHS%sink, &
         stat=dallocstat)
    call dalloc_check(dallocstat, msg)
<<<<<<< HEAD
=======
!--- END CHEMISTRY RHS DEALLOCATION
>>>>>>> f69f1293
    msg = "Dissolved organic nitrogen detritus RHS arrays"
    deallocate(D_DON_RHS%diff_adv%new, D_DON_RHS%diff_adv%old, &
         D_DON_RHS%bio, &
         stat=dallocstat)
    call dalloc_check(dallocstat, msg)
    msg = "Particulate organic nitrogen detritus RHS arrays"
    deallocate(D_PON_RHS%diff_adv%new, D_PON_RHS%diff_adv%old, &
         D_PON_RHS%bio, D_PON_RHS%sink, &
         stat=dallocstat)
    call dalloc_check(dallocstat, msg)
    msg = "Refractory nitrogen detritus RHS arrays"
    deallocate(D_refr_RHS%diff_adv%new, D_refr_RHS%diff_adv%old, &
         D_refr_RHS%bio, D_refr_RHS%sink, &
         stat=dallocstat)
    call dalloc_check(dallocstat, msg)
    msg = "Biogenic silicon detritus RHS arrays"
    deallocate(D_bSi_RHS%diff_adv%new, D_bSi_RHS%diff_adv%old, &
         D_bSi_RHS%bio, D_bSi_RHS%sink, &
         stat=dallocstat)
    call dalloc_check(dallocstat, msg)
  end subroutine dalloc_bio_RHS_variables

end module biology_eqn_builder<|MERGE_RESOLUTION|>--- conflicted
+++ resolved
@@ -23,10 +23,6 @@
   !   NO_RHS -- Nitrate concentration right-hand side arrays
   !
   !   NH_RHS -- Ammonium concentration right-hand side arrays
-  !
-  !   DIC_RHS -- Dissolved inorganic carbon right-hand side arrays
-  !
-  !   Oxy_RHS -- Dissolved oxygen right-hand side arrays
   !
   !   Si_RHS -- Silicon concentration right-hand side arrays
   !
@@ -90,19 +86,10 @@
        NO_RHS,          &  ! Nitrate concentration RHS arrays
        NH_RHS,          &  ! Ammonium concentration RHS arrays
        Si_RHS,          &  ! Silicon concentration RHS arrays
-<<<<<<< HEAD
        DIC_RHS,         &  ! Dissolved inorganic carbon RHS arrays
        Oxy_RHS,         &  ! Dissolved oxygen RHS arrays
        D_DOC_RHS,       &  ! Dissolved organic carbon detritus RHS arrays
        D_POC_RHS,       &  ! Particulate organic carbon detritus RHS arrays
-=======
-!--- BEGIN CHEMISTRY DECLARATIONS
-       DIC_RHS,         &  ! Dissolved inorganic carbon concentration RHS arrays
-       Oxy_RHS,         &  ! Dissolved oxygen concentration RHS arrays
-       D_DOC_RHS,       &  ! Dissolved organic carbon detritus RHS arrays
-       D_POC_RHS,       &  ! Particulate organic carbon detritus RHS arrays
-!--- END CHEMISTRY DECLARATIONS
->>>>>>> f69f1293
        D_DON_RHS,       &  ! Dissolved organic nitrogen detritus RHS arrays
        D_PON_RHS,       &  ! Particulate organic nitrogen detritus RHS arrays
        D_refr_RHS,      &  ! Refractory nitrogen detritus RHS arrays
@@ -132,13 +119,8 @@
   ! Diffusion coefficient matrix type:
   type :: diff_coeffs_matrix
      type(new_old) :: &
-<<<<<<< HEAD
           bio,  &  ! Biology quantities diffusion coefficients matrix
           chem     ! Chemistry quantities diffusion coefficients matrix
-=======
-          bio, &  ! Biology quantities diffusion coefficients matrix
-          chem    ! DIC and Oxy diffusion coefficients matrix
->>>>>>> f69f1293
   end type diff_coeffs_matrix
   !
   ! New/old array components:
@@ -188,19 +170,10 @@
        NO_RHS,     &  ! Nitrate concentration RHS arrays
        NH_RHS,     &  ! Ammonium concentration RHS arrays
        Si_RHS,     &  ! Silicon concentration RHS arrays
-<<<<<<< HEAD
        DIC_RHS,    &  ! Dissolved inorganic carbon RHS arrays
        Oxy_RHS,    &  ! Dissolved oxygen RHS arrays
        D_DOC_RHS,  &  ! Dissolved organic carbon detritus RHS arrays
        D_POC_RHS,  &  ! Particulate organic carbon detritus RHS arrays
-=======
-!--- BEGIN CHEMISTRY DECLARATIONS
-       DIC_RHS,    &  ! Dissolved inorganic carbon concentration RHS arrays
-       Oxy_RHS,    &  ! Dissolved oxygen concentration RHS arrays
-       D_DOC_RHS,  &  ! Dissolved organic carbon detritus RHS arrays
-       D_POC_RHS,  &  ! Particulate organic carbon detritus RHS arrays
-!--- END CHEMISTRY DECLARATIONS
->>>>>>> f69f1293
        D_DON_RHS,  &  ! Dissolved organic nitrogen detritus RHS arrays
        D_PON_RHS,  &  ! Particulate organic nitrogen detritus RHS arrays
        D_refr_RHS, &  ! Refractory nitrogen detritus RHS arrays
@@ -233,12 +206,7 @@
   
 
   subroutine build_biology_equations(grid, dt, Pmicro, Pnano, Ppico, Z, &
-<<<<<<< HEAD
        NO, NH, Si, DIC, Oxy, D_DOC, D_POC, D_DON, D_PON, D_refr, D_bSi)
-=======
-       NO, NH, Si, DIC, Oxy, & ! in
-       D_DOC, D_POC, D_DON, D_PON, D_refr, D_bSi)
->>>>>>> f69f1293
     ! Build the terms for the diffusion/advection equations for the
     ! biology quantities.
     !
@@ -273,19 +241,10 @@
          NO,     &  ! Nitrate
          NH,     &  ! Ammonium
          Si,     &  ! Silicon
-<<<<<<< HEAD
          DIC,    &  ! Dissolved inorganic carbon profile
          Oxy,    &  ! Dissolved oxygen profile
          D_DOC,  &  ! Dissolved organic carbon detritus profile
          D_POC,  &  ! Particulate organic carbon detritus profile
-=======
-!--- BEGIN CHEMISTRY DECLARATIONS
-         DIC,    &  ! Dissolved inorganic carbon
-         Oxy,    &  ! Dissolved oxygen
-         D_DOC,  &  ! Dissolved organic nitrogen detritus profile
-         D_POC,  &  ! Particulate organic nitrogen detritus profile
-!--- END CHEMISTRY DECLARATIONS
->>>>>>> f69f1293
          D_DON,  &  ! Dissolved organic nitrogen detritus profile
          D_PON,  &  ! Particulate organic nitrogen detritus profile
          D_refr, &  ! Refractory nitrogen detritus profile
@@ -344,7 +303,6 @@
 !--- BEGIN CHEMISTRY FLUXES
     call freshwater_bio ('DIC', DIC(0:grid%M),               &
          surf_flux, distrib_flux)
-<<<<<<< HEAD
     call diffusion_nonlocal_fluxes(dt, K%S, 0.0d0, Bf,   &  ! in
          surf_flux, distrib_flux, Si(grid%M+1),          &  ! in
          Si_RHS%diff_adv%new)                               ! out
@@ -370,29 +328,6 @@
     call diffusion_bot_surf_flux(dt, K%S, 0.d0,          &  ! in
          D_PON(grid%M+1),                                &  ! in
          D_PON_RHS%diff_adv%new)                            ! out
-=======
-    call diffusion_nonlocal_fluxes(dt, K%S, 0.0d0, Bf,       &  ! in
-         surf_flux, distrib_flux, DIC(grid%M+1),             &  ! in
-         DIC_RHS%diff_adv%new)                                  ! out
-    call freshwater_bio ('Oxy', Oxy(0:grid%M),               &
-         surf_flux, distrib_flux)
-    call diffusion_nonlocal_fluxes(dt, K%S, 0.0d0, Bf,       &  ! in
-         surf_flux, distrib_flux, Oxy(grid%M+1),             &  ! in
-         Oxy_RHS%diff_adv%new)                                  ! out
-    call diffusion_bot_surf_flux(dt, K%S, 0.d0,              &  ! in
-         D_DOC(grid%M+1),                                    &  ! in
-         D_DOC_RHS%diff_adv%new)                                ! out
-    call diffusion_bot_surf_flux(dt, K%S, 0.d0,              &  ! in
-         D_POC(grid%M+1),                                    &  ! in
-         D_POC_RHS%diff_adv%new)                                ! out
-!--- END CHEMISTRY FLUXES
-    call diffusion_bot_surf_flux(dt, K%S, 0.d0,              &  ! in
-         D_DON(grid%M+1),                                    &  ! in
-         D_DON_RHS%diff_adv%new)                                ! out
-    call diffusion_bot_surf_flux(dt, K%S, 0.d0,              &  ! in
-         D_PON(grid%M+1),                                    &  ! in
-         D_PON_RHS%diff_adv%new)                                ! out
->>>>>>> f69f1293
     D_refr_RHS%diff_adv%new = 0.
     call diffusion_bot_surf_flux(dt, K%S, 0.d0,              &  ! in
          D_bSi(grid%M+1),                                    &  ! in
@@ -406,18 +341,10 @@
     call upwelling_advection(dt, NO, NO_RHS%diff_adv%new)
     call upwelling_advection(dt, NH, NH_RHS%diff_adv%new)
     call upwelling_advection(dt, Si, Si_RHS%diff_adv%new)
-<<<<<<< HEAD
-=======
-!--- BEGING CHEMISTRY UPWELLING
->>>>>>> f69f1293
     call upwelling_advection(dt, DIC, DIC_RHS%diff_adv%new)
     call upwelling_advection(dt, Oxy, Oxy_RHS%diff_adv%new)
     call upwelling_advection(dt, D_DOC, D_DOC_RHS%diff_adv%new)
     call upwelling_advection(dt, D_POC, D_POC_RHS%diff_adv%new)
-<<<<<<< HEAD
-=======
-!--- END CHEMISTRY UPWELLING
->>>>>>> f69f1293
     call upwelling_advection(dt, D_DON, D_DON_RHS%diff_adv%new)
     call upwelling_advection(dt, D_PON, D_PON_RHS%diff_adv%new)
     call upwelling_advection(dt, D_bSi, D_bSi_RHS%diff_adv%new)
@@ -497,18 +424,10 @@
     NO_RHS%diff_adv%old = NO_RHS%diff_adv%new
     NH_RHS%diff_adv%old = NH_RHS%diff_adv%new
     Si_RHS%diff_adv%old = Si_RHS%diff_adv%new
-<<<<<<< HEAD
-=======
-!--- BEGIN CHEMISTRY RHS EQUATIONS
->>>>>>> f69f1293
     DIC_RHS%diff_adv%old = DIC_RHS%diff_adv%new
     Oxy_RHS%diff_adv%old = Oxy_RHS%diff_adv%new
     D_DOC_RHS%diff_adv%old = D_DOC_RHS%diff_adv%new
     D_POC_RHS%diff_adv%old = D_POC_RHS%diff_adv%new
-<<<<<<< HEAD
-=======
-!--- END CHEMISTRY RHS EQUATIONS
->>>>>>> f69f1293
     D_DON_RHS%diff_adv%old = D_DON_RHS%diff_adv%new
     D_PON_RHS%diff_adv%old = D_PON_RHS%diff_adv%new
     D_refr_RHS%diff_adv%old = D_refr_RHS%diff_adv%new
@@ -517,11 +436,7 @@
 
 
   subroutine new_to_old_chem_RHS()
-<<<<<<< HEAD
-    ! Copy %new component of the biology *_RHS%diff_adv arrays to the
-=======
     ! Copy %new component of the chemistry *_RHS%diff_adv arrays to the
->>>>>>> f69f1293
     ! %old component for use by the IMEX semi-impllicit PDE solver.
     implicit none
 
@@ -542,11 +457,7 @@
 
 
   subroutine new_to_old_chem_Bmatrix()
-<<<<<<< HEAD
-    ! Copy %new component of the Bmatrix%bio arrays to the
-=======
     ! Copy %new component of the Bmatrix%chem arrays to the
->>>>>>> f69f1293
     ! %old component for use by the IMEX semi-impllicit PDE solver.
     implicit none
 
@@ -574,7 +485,6 @@
          Bmatrix%bio%old%sup(1:M),                                &
          stat=allocstat)
     call alloc_check(allocstat, msg)
-<<<<<<< HEAD
     !--- Bmatrix%chem ---
     ! msg = "Diffusion coefficients tridiagonal matrix arrays"
     ! allocate(Bmatrix%chem%new%sub(1:M), Bmatrix%chem%new%diag(1:M), &
@@ -584,17 +494,6 @@
     !      stat=allocstat)
     ! call alloc_check(allocstat, msg)
     !--------------------
-=======
-    !--- Allocate Bmatrix%chem ----
-    msg = "Diffusion coefficients tridiagonal matrix arrays"
-    allocate(Bmatrix%chem%new%sub(1:M), Bmatrix%chem%new%diag(1:M), &
-         Bmatrix%chem%new%sup(1:M),                                 &
-         Bmatrix%chem%old%sub(1:M), Bmatrix%chem%old%diag(1:M),     &
-         Bmatrix%chem%old%sup(1:M),                                 &
-         stat=allocstat)
-    call alloc_check(allocstat, msg)
-    !-------------------------------
->>>>>>> f69f1293
     msg = "Micro phytoplankton RHS arrays"
     allocate(Pmicro_RHS%diff_adv%new(1:M), Pmicro_RHS%diff_adv%old(1:M), &
          Pmicro_RHS%bio(1:M), Pmicro_RHS%sink(1:M), &
@@ -630,21 +529,12 @@
          Si_RHS%bio(1:M), &
          stat=allocstat)
     call alloc_check(allocstat, msg)
-<<<<<<< HEAD
     msg = "Dissolved inorganic carbon concentration RHS arrays"
-=======
-!--- BEGIN CHEMISTRY MEMORY ALLOCATION
-    msg = "DIC concentration RHS arrays"
->>>>>>> f69f1293
     allocate(DIC_RHS%diff_adv%new(1:M), DIC_RHS%diff_adv%old(1:M), &
          DIC_RHS%bio(1:M), &
          stat=allocstat)
     call alloc_check(allocstat, msg)
-<<<<<<< HEAD
     msg = "Dissolved oxygen concentration RHS arrays"
-=======
-    msg = "Oxygen concentration RHS arrays"
->>>>>>> f69f1293
     allocate(Oxy_RHS%diff_adv%new(1:M), Oxy_RHS%diff_adv%old(1:M), &
          Oxy_RHS%bio(1:M), &
          stat=allocstat)
@@ -659,10 +549,6 @@
          D_POC_RHS%bio(1:M), D_POC_RHS%sink(1:M), &
          stat=allocstat)
     call alloc_check(allocstat, msg)
-<<<<<<< HEAD
-=======
-!--- END CHEMISTRY MEMORY ALLOCATION
->>>>>>> f69f1293
     msg = "Dissolved organic nitrogen detritus RHS arrays"
     allocate(D_DON_RHS%diff_adv%new(1:M), D_DON_RHS%diff_adv%old(1:M), &
          D_DON_RHS%bio(1:M), &
@@ -702,7 +588,6 @@
          Bmatrix%bio%old%sup,                             &
          stat=dallocstat)
     call dalloc_check(dallocstat, msg)
-<<<<<<< HEAD
     !--- Bmatrix%chem ---
     ! msg = "Diffusion coefficients tridiagonal matrix arrays"
     ! deallocate(Bmatrix%chem%new%sub, Bmatrix%chem%new%diag, &
@@ -712,17 +597,6 @@
     !      stat=dallocstat)
     ! call dalloc_check(dallocstat, msg)
     !--------------------
-=======
-    !--- Deallocate Bmatrix%chem ----
-    msg = "Diffusion coefficients tridiagonal matrix arrays"
-    deallocate(Bmatrix%chem%new%sub, Bmatrix%chem%new%diag, &
-         Bmatrix%chem%new%sup,                              &
-         Bmatrix%chem%old%sub, Bmatrix%chem%old%diag,       &
-         Bmatrix%chem%old%sup,                              &
-         stat=dallocstat)
-    call dalloc_check(dallocstat, msg)
-    !--------------------------------
->>>>>>> f69f1293
     msg = "Micro phytoplankton RHS arrays"
     deallocate(Pmicro_RHS%diff_adv%new, Pmicro_RHS%diff_adv%old, &
          Pmicro_RHS%bio, Pmicro_RHS%sink, &
@@ -758,21 +632,12 @@
          Si_RHS%bio, &
          stat=dallocstat)
     call dalloc_check(dallocstat, msg)
-<<<<<<< HEAD
     msg = "Dissolved inorganic carbon concentration RHS arrays"
-=======
-!--- BEGIN CHEMISTRY RHS DEALLOCATION
-    msg = "DIC concentration RHS arrays"
->>>>>>> f69f1293
     deallocate(DIC_RHS%diff_adv%new, DIC_RHS%diff_adv%old, &
          DIC_RHS%bio, &
          stat=dallocstat)
     call dalloc_check(dallocstat, msg)
-<<<<<<< HEAD
     msg = "Dissolved oxygen concentration RHS arrays"
-=======
-    msg = "Oxygen concentration RHS arrays"
->>>>>>> f69f1293
     deallocate(Oxy_RHS%diff_adv%new, Oxy_RHS%diff_adv%old, &
          Oxy_RHS%bio, &
          stat=dallocstat)
@@ -787,10 +652,6 @@
          D_POC_RHS%bio, D_POC_RHS%sink, &
          stat=dallocstat)
     call dalloc_check(dallocstat, msg)
-<<<<<<< HEAD
-=======
-!--- END CHEMISTRY RHS DEALLOCATION
->>>>>>> f69f1293
     msg = "Dissolved organic nitrogen detritus RHS arrays"
     deallocate(D_DON_RHS%diff_adv%new, D_DON_RHS%diff_adv%old, &
          D_DON_RHS%bio, &
