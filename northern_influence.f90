--- conflicted
+++ resolved
@@ -75,11 +75,7 @@
          T,  &  ! Temperature profile arrays
          N, &  ! current surface nitrate conc.
          Si, &  ! current surface silicon conc.
-<<<<<<< HEAD
-         D, & ! current surface detritus
-=======
          D, & ! current surface Detritus %DON diss. org. N  %DOC diss. org. C
->>>>>>> 439c640f
          DIC, & ! current surface DIC conc.
          Oxy    ! current surface oxygen conc.
     implicit none
@@ -107,9 +103,7 @@
     implicit none
 
     ! Include the return flow from the Northern Strait
-    write (*,*) 'here'
     Northern_return = getparl('northern_return_flow_on')
-    write (*,*) 'now here'
     if (Northern_return) then
        ! Strength of Northern Influence (multiple of 1/43m)
        strength = getpard("strength_northern")/43.
