module northern_influence
  ! Subroutines that calculate the influence on scalars, including
  ! temperature T and nitrate N, of the underflow of water from the North
  !
  ! Public Subroutines
  !
<<<<<<< HEAD
  ! init_northern()
=======
  ! init_northern(T, NO, NH, Si, DON, DIC, DOC, Oxy)    
>>>>>>> 315a46bf
  !   - set initial values for the sums
  !
  ! read_northern_params()
  !   - Read parameter values from the infile
  !
  ! integrate_northern(T, NO, NH, Si, DON, DIC, DOC, Oxy, dt)
  !   - Calculates the back average of the surface values of the parameters
  !   Does this by damping the average with a timescale, tauN, and adding the
  !   new value at an appropriate scale
  !
  ! northern_advection(dt, qty, advection)
  !   - Calculate the influence of the northern advection on a quantity

  use precision_defs, only: dp
  implicit none

  private
  public :: &
       ! subroutines:
       init_northern, &
       integrate_northern, &
       northern_advection, &
       dalloc_northern_influence_variables, &
       ! variables:
       Northern_return, &  ! include return flow from North?
       Bnr_profile         ! Buoyancy profile of northern return flow

! Type and Variable Declarations:
  !
  ! Public:
  logical :: &
       Northern_return  ! include return flow from North?
    real(kind=dp), dimension(:), allocatable :: &
       Bnr_profile         ! Buoyancy profile of northern return flow
!
! Private type definitions:
  type :: quantities
     real(kind=dp) :: &
          T,       &  ! Temperature
          NO,      &  ! Nitrate
          NH,      &  ! Ammonium
          Si,      &  ! Silicon
<<<<<<< HEAD
          DIC,     &  ! Dissolved inorganic carbon
=======
          DON,     &  ! Dissolved organic nitrogen 
          DIC,     &  ! Dissolved inorganic carbon
          DOC,     &  ! Dissolved organic carbon 
>>>>>>> 315a46bf
          Oxy         ! Dissolved oxygen column number in CTD
  end type quantities

! Private variables:
  type(quantities) :: sum  ! current integrated value of the various quantities

  real(kind=dp) :: &
        tauN, &          ! integration timescale in s
        strength, &      ! strength of upwelling influence, in 1/m, estimated
                         ! May 18, 2012, page 173, Susan's lab book for initial
                         !estimate 1/43m
        central_depth, & ! depth of peak northern influence
        upper_width, &   ! depth range above central depth that is influenced
        lower_width      ! depth range below central depth that is influenced


  public :: quantities, sum  ! just for diagnostics
contains

<<<<<<< HEAD
  subroutine init_northern(M)
=======
  subroutine init_northern(T, NO, NH, Si, DON, DIC, DOC, Oxy)
>>>>>>> 315a46bf
    ! initialize sum to initial values
    use core_variables, only: &
         T,  &  ! Temperature profile arrays
         N, &  ! current surface nitrate conc.
         Si, &  ! current surface silicon conc.
         DIC, & ! current surface DIC conc.
         Oxy    ! current surface oxygen conc.
    implicit none
<<<<<<< HEAD
    ! Argument:
    integer, intent(in) :: M  ! Number of grid points
=======
    ! Arguments:
    real(kind=dp) :: &
          T, &   ! current surface temperature
          NO, &  ! current surface nitrate conc.
          NH, &  ! current surface ammonium conc.
          Si, &  ! current surface silicon conc.
          DON, & ! current surface diss. org. N
          DIC, & ! current surface DIC conc.
          DOC, & ! current surface DOC conc.
          Oxy    ! current surface oxygen conc.

    sum%T = T
    sum%NO = NO
    sum%NH = NH
    sum%Si = Si
    sum%DON = DON
    sum%DIC = DIC
    sum%DOC = DOC
    sum%Oxy = Oxy
>>>>>>> 315a46bf

    ! Allocate memory for fresh water quantity arrays
    call alloc_northern_influence_variables(M)
    ! Read fresh water parameter values from the infile.
    call read_northern_params()
    ! Initialize integrated values of various quantities
    sum%T = T%new(0)
    sum%NO = N%O(0)
    sum%NH = N%H(0)
    sum%Si = Si(0)
    sum%DIC = DIC(0)
    sum%Oxy = Oxy(0)
  end subroutine init_northern


  subroutine read_northern_params()
    use input_processor, only: getpard, getparl
    implicit none

    ! Include the return flow from the Northern Strait
    Northern_return = getparl('northern_return_flow_on')
    if (Northern_return) then
       ! Strength of Northern Influence (multiple of 1/43m)
       strength = getpard("strength_northern")/43.
       ! Integration time scale for Northern Influence (days)
       tauN = getpard("tau_northern")*86400.
       ! Central depth for Northern Influence (m)
       central_depth = getpard("depth_northern")
       ! Upper width for Northern Influence (m)
       upper_width = getpard("upper_northern")
       ! Lower width for Northern Influence (m)
       lower_width = getpard("lower_northern")
    endif
  end subroutine read_northern_params

<<<<<<< HEAD

  subroutine integrate_northern (T, NO, NH, Si, DIC, Oxy, dt)
=======
  subroutine integrate_northern (T, NO, NH, Si, DON, DIC, DOC, Oxy, dt)
>>>>>>> 315a46bf
    ! updates the integrated value for each of the quantities
    implicit none
    ! Arguments:
    real(kind=dp) :: &
          T, &   ! current surface temperature
          NO, &  ! current surface nitrate conc.
          NH, &  ! current surface ammonium conc.
          Si, &  ! current surface silicon conc.
          DON, & ! current surface DON conc.
          DIC, & ! current surface DIC conc.
          DOC, & ! current surface DOC conc.
          Oxy, & ! current surface oxygen conc.
          dt     ! time step

    ! Local variables

    real(kind=dp) :: a, b ! parameters, calculated once

    a = dt/tauN
    b = (1-a)

    sum%T = b*sum%T + a*T
    sum%NO = b*sum%NO + a*NO
    sum%NH = b*sum%NH + a*NH
    sum%Si = b*sum%Si + a*Si
    sum%DON = b*sum%DON + a*DON
    sum%DIC = b*sum%DIC + a*DIC
    sum%DOC = b*sum%DOC + a*DOC
    sum%Oxy = b*sum%Oxy + a*Oxy
  end subroutine integrate_northern


  subroutine northern_advection (dt, qty, quantity, advection)
    !  calculate the size of the term for northern advection
    use precision_defs, only: dp
    use grid_mod, only: grid
    use freshwater, only: upwell  ! Maximum freshwater upwelling velocity
    use water_properties, only: alpha, rho, Cp ! expansion coefficient, density,
                                               ! specific heat capacity
    implicit none
    ! Arguments
    real(kind=dp), intent(in) :: dt ! time step
    real(kind=dp), intent(in), dimension(0:) :: qty ! quantity to be advected
    character(len=3), intent(in) :: quantity ! name of quantity to be advected
    real(kind=dp), intent(inout), dimension(1:) :: &
         advection ! advection component of quantities RHS vector

    ! Local Variables
    integer :: index ! vertical grid step index
    real(kind=dp) :: requiredsum ! value of integrated sum for the quantity
    real(kind=dp) :: increment ! the increase in temperature at a given depth

    ! choose the sum we wish
    if (quantity .eq. 'T  ') then
       requiredsum = sum%T
    elseif (quantity .eq. 'NO ') then
       requiredsum = sum%NO
    elseif (quantity .eq. 'NH ') then
       requiredsum = sum%NH
    elseif (quantity .eq. 'Si ') then
       requiredsum = sum%Si    
    elseif (quantity .eq. 'DON') then
       requiredsum = sum%DON
    elseif (quantity .eq. 'DOC') then
       requiredsum = sum%DOC
    else  ! still need to add carbon/oxygen
       write (*,*) 'problems in northern_influence'
       stop
    endif

    do index = 1, grid%M
       if (grid%d_g(index) .lt. central_depth) then
       increment =  dt * strength * upwell * &
            (requiredsum - qty(index)) * &
            exp(-(grid%d_g(index)-central_depth)**2/(upper_width**2))
       else
          increment =  dt * strength * upwell * &
            (requiredsum - qty(index)) * &
            exp(-(grid%d_g(index)-central_depth)**2/(lower_width**2))
       endif
       advection(index) = advection(index) + increment
       if (quantity .eq. 'T  ') then
          Bnr_profile(index) = increment * &
               alpha%g(index) / (cp%g(index) * rho%g(index))
       endif
    enddo

  end subroutine northern_advection


  subroutine alloc_northern_influence_variables(M)
    ! Allocate memory for northern_influence variables arrays.
    use malloc, only: alloc_check
    implicit none
    ! Argument:
    integer, intent(in) :: M  ! Number of grid points
    ! Local variables:
    integer           :: allocstat  ! Allocation return status
    character(len=80) :: msg        ! Allocation failure message prefix

    msg = "Northern Advection Buoyancy Profile Array"
    allocate(Bnr_profile(0:M+1), &
         stat=allocstat)
    call alloc_check(allocstat, msg)
  end subroutine alloc_northern_influence_variables


  subroutine dalloc_northern_influence_variables
    ! Deallocate memory from northern influence variables arrays.
    use malloc, only: dalloc_check
    implicit none
    ! Local variables:
    integer           :: dallocstat  ! Allocation return status
    character(len=80) :: msg         ! Allocation failure message prefix

    msg = "Northern Advection Buoyancy Profile Array"
    deallocate(Bnr_profile, &
         stat=dallocstat)
    call dalloc_check(dallocstat, msg)
  end subroutine dalloc_northern_influence_variables

end module northern_influence
<|MERGE_RESOLUTION|>--- conflicted
+++ resolved
@@ -4,11 +4,7 @@
   !
   ! Public Subroutines
   !
-<<<<<<< HEAD
-  ! init_northern()
-=======
-  ! init_northern(T, NO, NH, Si, DON, DIC, DOC, Oxy)    
->>>>>>> 315a46bf
+  ! init_northern() 
   !   - set initial values for the sums
   !
   ! read_northern_params()
@@ -51,13 +47,9 @@
           NO,      &  ! Nitrate
           NH,      &  ! Ammonium
           Si,      &  ! Silicon
-<<<<<<< HEAD
-          DIC,     &  ! Dissolved inorganic carbon
-=======
           DON,     &  ! Dissolved organic nitrogen 
           DIC,     &  ! Dissolved inorganic carbon
           DOC,     &  ! Dissolved organic carbon 
->>>>>>> 315a46bf
           Oxy         ! Dissolved oxygen column number in CTD
   end type quantities
 
@@ -77,43 +69,19 @@
   public :: quantities, sum  ! just for diagnostics
 contains
 
-<<<<<<< HEAD
   subroutine init_northern(M)
-=======
-  subroutine init_northern(T, NO, NH, Si, DON, DIC, DOC, Oxy)
->>>>>>> 315a46bf
     ! initialize sum to initial values
     use core_variables, only: &
          T,  &  ! Temperature profile arrays
          N, &  ! current surface nitrate conc.
          Si, &  ! current surface silicon conc.
+         DON, & ! current surface diss. org. N
          DIC, & ! current surface DIC conc.
+         DOC, & ! current surface DOC conc.
          Oxy    ! current surface oxygen conc.
     implicit none
-<<<<<<< HEAD
     ! Argument:
     integer, intent(in) :: M  ! Number of grid points
-=======
-    ! Arguments:
-    real(kind=dp) :: &
-          T, &   ! current surface temperature
-          NO, &  ! current surface nitrate conc.
-          NH, &  ! current surface ammonium conc.
-          Si, &  ! current surface silicon conc.
-          DON, & ! current surface diss. org. N
-          DIC, & ! current surface DIC conc.
-          DOC, & ! current surface DOC conc.
-          Oxy    ! current surface oxygen conc.
-
-    sum%T = T
-    sum%NO = NO
-    sum%NH = NH
-    sum%Si = Si
-    sum%DON = DON
-    sum%DIC = DIC
-    sum%DOC = DOC
-    sum%Oxy = Oxy
->>>>>>> 315a46bf
 
     ! Allocate memory for fresh water quantity arrays
     call alloc_northern_influence_variables(M)
@@ -124,7 +92,9 @@
     sum%NO = N%O(0)
     sum%NH = N%H(0)
     sum%Si = Si(0)
+    sum%DON = DON(0)
     sum%DIC = DIC(0)
+    sum%DOC = DOC(0)
     sum%Oxy = Oxy(0)
   end subroutine init_northern
 
@@ -149,12 +119,7 @@
     endif
   end subroutine read_northern_params
 
-<<<<<<< HEAD
-
-  subroutine integrate_northern (T, NO, NH, Si, DIC, Oxy, dt)
-=======
   subroutine integrate_northern (T, NO, NH, Si, DON, DIC, DOC, Oxy, dt)
->>>>>>> 315a46bf
     ! updates the integrated value for each of the quantities
     implicit none
     ! Arguments:
