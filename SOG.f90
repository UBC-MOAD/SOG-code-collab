--- conflicted
+++ resolved
@@ -435,10 +435,6 @@
      call calc_bio_rate(time, day, dt, grid%M, T%new(0:grid%M), &
           P%micro, P%nano, P%pico, Z, N%O, N%H, Si, DIC, Oxy,   &
           D%DOC, D%POC, D%DON, D%PON, D%refr, D%bSi)
-<<<<<<< HEAD
-=======
-     !
->>>>>>> f69f1293
      ! Build the rest of the terms of the semi-implicit diffusion/advection
      ! PDEs for the biology quantities.
      !
@@ -448,11 +444,7 @@
      ! vectors (*_RHS%sink).
      call build_biology_equations(grid, dt, P%micro, P%nano, P%pico, Z, &
           N%O, N%H, Si, DIC, Oxy, D%DOC, D%POC, D%DON, D%PON, D%refr, D%bSi)
-<<<<<<< HEAD
-
-=======
      !
->>>>>>> f69f1293
      ! Store %new components of RHS and Bmatrix variables in %old
      ! their components for use by the IMEX solver.  Necessary for the
      ! 1st time step because the values just calculated are a better
@@ -463,22 +455,13 @@
      endif
 
      ! Calculate the gas fluxes and iterate the diffusion
-<<<<<<< HEAD
      ! call solve_gas_flux(grid, T%new(0), S%new(0), rho%g(0), &
      !      unow, vnow, DIC, Oxy, day, time)
-=======
-     call solve_gas_flux(grid, dt, T%new(0), S%new(0), rho%g(0), &
-          unow, vnow, DIC, Oxy, day, time)
->>>>>>> f69f1293
 
      ! Solve the semi-implicit diffusion/advection PDEs for the
      ! biology quantities.
      call solve_bio_eqns(grid%M, P%micro, P%nano, P%pico, Z, N%O, N%H, Si, &
-<<<<<<< HEAD
           DIC, Oxy, D%DOC, D%POC, D%DON, D%PON, D%refr, D%bSi, day, time)
-=======
-          D%DOC, D%POC, D%DON, D%PON, D%refr, D%bSi, day, time)
->>>>>>> f69f1293
      !
      !---------- End of Biology Model ----------
 
@@ -490,18 +473,10 @@
      N%O(0) = N%O(1)
      N%H(0) = N%H(1)
      Si(0) = Si(1)
-<<<<<<< HEAD
-=======
-!--- BEGIN UPDATING CHEMISTRY BOUNDARY CONDITIONS
->>>>>>> f69f1293
      DIC(0) = DIC(1)
      Oxy(0) = Oxy(1)
      D%DOC(0) = D%DOC(1)
      D%POC(0) = D%POC(1)
-<<<<<<< HEAD
-=======
-!--- END UPDATING CHEMISTRY BOUNDARY CONDITIONS
->>>>>>> f69f1293
      D%DON(0) = D%DON(1)
      D%PON(0) = D%PON(1)
      D%refr(0) = D%refr(1)
@@ -514,15 +489,9 @@
      ! calculated from the data
      call bot_bound_time(year, day, day_time, &                       ! in
           T%new(grid%M+1), S%new(grid%M+1), N%O(grid%M+1), &          ! out
-<<<<<<< HEAD
-          Si(grid%M+1), DIC(grid%M+1), Oxy(grid%M+1), &
-          N%H(grid%M+1), P%micro(grid%M+1), &
-          P%nano(grid%M+1), P%pico(grid%M+1), Z(grid%M+1)) ! out
-=======
           Si(grid%M+1), DIC(grid%M+1), Oxy(grid%M+1), &               ! out
           N%H(grid%M+1), P%micro(grid%M+1), P%nano(grid%M+1), &       ! out
           P%pico(grid%M+1), Z(grid%M+1))                              ! out
->>>>>>> f69f1293
      ! For those variables that we have no data for, assume uniform at
      ! bottom of domain
      call bot_bound_uniform(grid%M, D%DOC, D%POC, D%DON, D%PON, D%refr, D%bSi)
@@ -552,19 +521,11 @@
      ! !!! If it is changed, the change should be committed to Mercurial. !!!
      ! !!! For exploratory, debugging, etc. output use                    !!!
      ! !!! write_user_profiles() below.                                   !!!
-<<<<<<< HEAD
-     call write_std_profiles(datetime_str(runDatetime),                  &
-          datetime_str(initDatetime), year, day, day_time, dt, grid,     &
-          T%new, S%new, rho%g, P%micro, P%nano, P%pico, Z, N%O, N%H, Si, &
-          DIC, Oxy, D%DOC, D%POC, D%DON, D%PON, D%refr, D%bSi, &
-          K%m, K%T, K%S, U%new, V%new)
-=======
      call write_std_profiles(datetime_str(runDatetime),                   &
           datetime_str(initDatetime), year, day, day_time, dt, grid,      &
           T%new, S%new, rho%g, P%micro, P%nano, P%pico, Z, N%O, N%H, Si,  &
           DIC, Oxy, D%DOC, D%POC, D%DON, D%PON, D%refr, D%bSi, K%m, K%T,  &
           K%S, U%new, V%new)
->>>>>>> f69f1293
 
      ! Write user-specified profiles results
      ! !!! Please don't add arguments to this call.           !!!
